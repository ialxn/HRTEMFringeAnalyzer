--- conflicted
+++ resolved
@@ -154,11 +154,7 @@
     angle, edges = np.histogram(phi.flatten(), bins=bins,
                                 weights=window.flatten() / radius_squared.flatten())
 
-<<<<<<< HEAD
-    if np.nanmax(angle) > 1.5 * np.nanmean(angle):
-=======
-    if np.nanmax(d) > 3.0 * np.nanmean(d):
->>>>>>> bf47ca95
+    if np.nanmax(angle) > 3.0 * np.nanmean(angle):
         #   significant peak
         # replace boundaries by center of bins
         edges += 0.5 * (edges[1] - edges[0])
